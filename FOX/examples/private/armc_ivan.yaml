--- conflicted
+++ resolved
@@ -33,11 +33,7 @@
     logfile: /Users/basvanbeek/Downloads/armc.log
     func: Cp2kJob
     name: armc
-<<<<<<< HEAD
-    path: /Users/bvanbeek/Downloads/
-=======
     path: /Users/basvanbeek/Downloads
->>>>>>> 675f4015
     folder: MM_MD_workdir
     keep_files: True
 
