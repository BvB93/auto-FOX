# Byte-compiled / optimized / DLL files
__pycache__/
*.py[cod]
*$py.class

# C extensions
*.so

# Distribution / packaging
.Python
build/
develop-eggs/
dist/
downloads/
eggs/
.eggs/
lib/
lib64/
parts/
sdist/
var/
wheels/
*.egg-info/
.installed.cfg
*.egg
MANIFEST

# PyInstaller
#  Usually these files are written by a python script from a template
#  before PyInstaller builds the exe, so as to inject date/other infos into it.
*.manifest
*.spec

# Installer logs
pip-log.txt
pip-delete-this-directory.txt

# Unit test / coverage reports
htmlcov/
.tox/
.coverage
.coverage.*
.cache
nosetests.xml
coverage.xml
*.cover
.hypothesis/
.pytest_cache/

# Translations
*.mo
*.pot

# Django stuff:
*.log
local_settings.py
db.sqlite3

# Flask stuff:
instance/
.webassets-cache

# Scrapy stuff:
.scrapy

# Sphinx documentation
docs/_build/
docs_out/

# PyBuilder
target/

# Jupyter Notebook
.ipynb_checkpoints

# pyenv
.python-version

# celery beat schedule file
celerybeat-schedule

# SageMath parsed files
*.sage.py

# Environments
.env
.venv
env/
venv/
ENV/
env.bak/
venv.bak/

# Spyder project settings
.spyderproject
.spyproject

# Rope project settings
.ropeproject

# mkdocs documentation
/site

# mypy
.mypy_cache/

# MacOS
.DS_Store
<<<<<<< HEAD

# Visual Studio Code
.vscode/

# PLAMS / QMFlows
MM_MD_workdir*
=======
docs_out/
.vscode/
MM_MD_workdir*/
>>>>>>> 390dbd2f
<|MERGE_RESOLUTION|>--- conflicted
+++ resolved
@@ -106,15 +106,7 @@
 
 # MacOS
 .DS_Store
-<<<<<<< HEAD
 
 # Visual Studio Code
 .vscode/
-
-# PLAMS / QMFlows
-MM_MD_workdir*
-=======
-docs_out/
-.vscode/
-MM_MD_workdir*/
->>>>>>> 390dbd2f
+MM_MD_workdir*/